--- conflicted
+++ resolved
@@ -59,11 +59,7 @@
 
 # Simulation parameters
 sim_n = 50                       # Number of Monte Carlo iterations per exposure time
-<<<<<<< HEAD
 sim_t = [1,2,5,10,20]    # Exposure time (s) 90s for quiet Sun, 40s for active region, 5s for flare (1s before x-band loss on EIS).
-=======
-sim_t = [1, 2, 5, 10, 20]    # Exposure time (s) 90s for quiet Sun, 40s for active region, 5s for flare (1s before x-band loss on EIS).
->>>>>>> 5472f76f
 sim_stray_light_s = 1             # Visible stray light photon/s/pixel
 sim_ncpu = 1                  # Number of CPU cores to use for parallel processing (-1 for all available cores)
 
@@ -123,11 +119,7 @@
     
     # Use joblib.Parallel to execute the outer loop concurrently.
     # n_jobs=-1 utilises all available cores.
-<<<<<<< HEAD
     results = Parallel(n_jobs=-1)(
-=======
-    results = Parallel(n_jobs=sim_ncpu)(
->>>>>>> 5472f76f
         delayed(process_scan)(i) for i in tqdm(range(n_scan), desc="Fitting spectra", unit="scan", leave=False)
     )
     
